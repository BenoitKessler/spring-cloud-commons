/*
 * Copyright 2012-2020 the original author or authors.
 *
 * Licensed under the Apache License, Version 2.0 (the "License");
 * you may not use this file except in compliance with the License.
 * You may obtain a copy of the License at
 *
 *      https://www.apache.org/licenses/LICENSE-2.0
 *
 * Unless required by applicable law or agreed to in writing, software
 * distributed under the License is distributed on an "AS IS" BASIS,
 * WITHOUT WARRANTIES OR CONDITIONS OF ANY KIND, either express or implied.
 * See the License for the specific language governing permissions and
 * limitations under the License.
 */

package org.springframework.cloud.loadbalancer.core;

import java.time.Duration;
import java.util.ArrayList;
import java.util.List;

import org.apache.commons.logging.Log;
import org.apache.commons.logging.LogFactory;
import reactor.core.publisher.Flux;
import reactor.core.scheduler.Schedulers;

import org.springframework.boot.convert.DurationStyle;
import org.springframework.cloud.client.ServiceInstance;
import org.springframework.cloud.client.discovery.DiscoveryClient;
import org.springframework.cloud.client.discovery.ReactiveDiscoveryClient;
import org.springframework.core.env.Environment;

import static org.springframework.cloud.loadbalancer.support.LoadBalancerClientFactory.PROPERTY_NAME;

/**
 * A discovery-client-based {@link ServiceInstanceListSupplier} implementation.
 *
 * @author Spencer Gibb
 * @author Olga Maciaszek-Sharma
 * @author Tim Ysewyn
 * @since 2.2.0
 */
public class DiscoveryClientServiceInstanceListSupplier implements ServiceInstanceListSupplier {

	/**
	 * Property that establishes the timeout for calls to service discovery.
	 */
	public static final String SERVICE_DISCOVERY_TIMEOUT = "spring.cloud.loadbalancer.service-discovery.timeout";

	private static final Log LOG = LogFactory.getLog(DiscoveryClientServiceInstanceListSupplier.class);

	private Duration timeout = Duration.ofSeconds(30);

	private final String serviceId;

	private final Flux<List<ServiceInstance>> serviceInstances;

	public DiscoveryClientServiceInstanceListSupplier(DiscoveryClient delegate, Environment environment) {
		this.serviceId = environment.getProperty(PROPERTY_NAME);
		resolveTimeout(environment);
		this.serviceInstances = Flux.defer(() -> Flux.just(delegate.getInstances(serviceId)))
				.subscribeOn(Schedulers.boundedElastic()).timeout(timeout, Flux.defer(() -> {
					logTimeout();
					return Flux.just(new ArrayList<>());
				})).onErrorResume(error -> {
					logException(error);
					return Flux.just(new ArrayList<>());
				});
	}

	public DiscoveryClientServiceInstanceListSupplier(ReactiveDiscoveryClient delegate, Environment environment) {
		this.serviceId = environment.getProperty(PROPERTY_NAME);
		resolveTimeout(environment);
		this.serviceInstances = Flux
				.defer(() -> delegate.getInstances(serviceId).collectList().flux().timeout(timeout, Flux.defer(() -> {
					logTimeout();
					return Flux.just(new ArrayList<>());
				})).onErrorResume(error -> {
					logException(error);
					return Flux.just(new ArrayList<>());
				}));
	}

	@Override
	public String getServiceId() {
		return serviceId;
	}

	@Override
	public Flux<List<ServiceInstance>> get() {
		return serviceInstances;
	}

	private void resolveTimeout(Environment environment) {
		String providedTimeout = environment.getProperty(SERVICE_DISCOVERY_TIMEOUT);
		if (providedTimeout != null) {
			timeout = DurationStyle.detectAndParse(providedTimeout);
		}
	}

	private void logTimeout() {
		if (LOG.isDebugEnabled()) {
			LOG.debug(String.format("Timeout occurred while retrieving instances for service %s."
					+ "The instances could not be retrieved during %s", serviceId, timeout));
		}
	}

	private void logException(Throwable error) {
<<<<<<< HEAD
		if (LOG.isDebugEnabled()) {
			LOG.debug(String.format("Exception occurred while retrieving instances for service %s", serviceId), error);
		}
=======
		LOG.error(String.format(
				"Exception occurred while retrieving instances for service %s",
				serviceId), error);
>>>>>>> 894b7d25
	}

}<|MERGE_RESOLUTION|>--- conflicted
+++ resolved
@@ -107,15 +107,7 @@
 	}
 
 	private void logException(Throwable error) {
-<<<<<<< HEAD
-		if (LOG.isDebugEnabled()) {
-			LOG.debug(String.format("Exception occurred while retrieving instances for service %s", serviceId), error);
-		}
-=======
-		LOG.error(String.format(
-				"Exception occurred while retrieving instances for service %s",
-				serviceId), error);
->>>>>>> 894b7d25
+		LOG.error(String.format("Exception occurred while retrieving instances for service %s", serviceId), error);
 	}
 
 }
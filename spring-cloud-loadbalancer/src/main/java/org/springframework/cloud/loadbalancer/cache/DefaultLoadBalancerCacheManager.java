--- conflicted
+++ resolved
@@ -65,15 +65,8 @@
 			LoadBalancerCacheProperties loadBalancerCacheProperties) {
 		return Arrays.stream(cacheNames).distinct()
 				.map(name -> new DefaultLoadBalancerCache(name,
-<<<<<<< HEAD
 						new ConcurrentHashMapWithTimedEviction<>(loadBalancerCacheProperties.getCapacity(),
-								new DelayedTaskEvictionScheduler<>()),
-=======
-						new ConcurrentHashMapWithTimedEviction<>(
-								loadBalancerCacheProperties.getCapacity(),
-								new DelayedTaskEvictionScheduler<>(
-										aScheduledDaemonThreadExecutor())),
->>>>>>> 3493612a
+								new DelayedTaskEvictionScheduler<>(aScheduledDaemonThreadExecutor())),
 						loadBalancerCacheProperties.getTtl().toMillis(), false))
 				.collect(Collectors.toSet());
 	}
